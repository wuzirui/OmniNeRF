# Byte-compiled / optimized / DLL files
__pycache__/
*.py[cod]
*$py.class

# C extensions
*.so

# Distribution / packaging
.Python
build/
develop-eggs/
dist/
downloads/
eggs/
.eggs/
lib/
lib64/
parts/
sdist/
var/
wheels/
pip-wheel-metadata/
share/python-wheels/
*.egg-info/
.installed.cfg
*.egg
MANIFEST

# PyInstaller
#  Usually these files are written by a python script from a template
#  before PyInstaller builds the exe, so as to inject date/other infos into it.
*.manifest
*.spec

# Installer logs
pip-log.txt
pip-delete-this-directory.txt

# Unit test / coverage reports
htmlcov/
.tox/
.nox/
.coverage
.coverage.*
.cache
nosetests.xml
coverage.xml
*.cover
*.py,cover
.hypothesis/
.pytest_cache/

# Translations
*.mo
*.pot

# Django stuff:
*.log
local_settings.py
db.sqlite3
db.sqlite3-journal

# Flask stuff:
instance/
.webassets-cache

# Scrapy stuff:
.scrapy

# Sphinx documentation
docs/_build/

# PyBuilder
target/

# Jupyter Notebook
.ipynb_checkpoints

# IPython
profile_default/
ipython_config.py

# pyenv
.python-version

# pipenv
#   According to pypa/pipenv#598, it is recommended to include Pipfile.lock in version control.
#   However, in case of collaboration, if having platform-specific dependencies or dependencies
#   having no cross-platform support, pipenv may install dependencies that don't work, or not
#   install all needed dependencies.
#Pipfile.lock

# PEP 582; used by e.g. github.com/David-OConnor/pyflow
__pypackages__/

# Celery stuff
celerybeat-schedule
celerybeat.pid

# SageMath parsed files
*.sage.py

# Environments
.env
.venv
env/
venv/
ENV/
env.bak/
venv.bak/

# Spyder project settings
.spyderproject
.spyproject

# Rope project settings
.ropeproject

# mkdocs documentation
/site

# mypy
.mypy_cache/
.dmypy.json
dmypy.json

# Pyre type checker
.pyre/

<<<<<<< HEAD

ckpts/
logs/
.vscode/
=======
# env
.vscode/

# model log
logs/
ckpts/
data/
>>>>>>> 4bbcabaf
<|MERGE_RESOLUTION|>--- conflicted
+++ resolved
@@ -128,17 +128,10 @@
 # Pyre type checker
 .pyre/
 
-<<<<<<< HEAD
-
-ckpts/
-logs/
-.vscode/
-=======
 # env
 .vscode/
 
 # model log
 logs/
 ckpts/
-data/
->>>>>>> 4bbcabaf
+data/